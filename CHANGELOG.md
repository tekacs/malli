--- conflicted
+++ resolved
@@ -14,8 +14,11 @@
 
 Malli is in [alpha](README.md#alpha).
 
-<<<<<<< HEAD
 ## UNRELEASED
+
+### Public API
+
+* Add `ifn?` predicate, [#416](https://github.com/metosin/malli/pull/416)
 
 ### Extender API
 
@@ -24,11 +27,6 @@
 * new Protocol methods in `IntoSchema` Protocol
   * `(-properties-schema [this] "maybe returns :map schema describing schema properties")`
   * `(-children-schema [this] "maybe returns sequence schema describing schema children")`
-=======
-## 0.5.0 (2021-04-13)
-
-* Add `ifn?` predicate, [#416](https://github.com/metosin/malli/pull/416)
->>>>>>> 553e7034
 
 ## 0.4.0 (2021-03-31)
 
